name: Continuous Integration

on: [push]

jobs:
  build_and_test:
    name: 'Build & Test'

    runs-on: ubuntu-latest

    services:
      openldap-sasl:
        image: ldapts/openldap
        ports:
          - 1389:1389
          - 1636:1636

    strategy:
      matrix:
        node-version: [12.x, 14.x, 16.x]

    steps:
    - uses: actions/checkout@v2
    - name: Use Node.js ${{ matrix.node-version }}
      uses: actions/setup-node@v1
      with:
        node-version: ${{ matrix.node-version }}

<<<<<<< HEAD
    - run: npm install
=======
    - run: npm ci
>>>>>>> 0d132fb6
    - run: npm run build
    - run: npm test
      env:
        CI: true<|MERGE_RESOLUTION|>--- conflicted
+++ resolved
@@ -26,11 +26,7 @@
       with:
         node-version: ${{ matrix.node-version }}
 
-<<<<<<< HEAD
-    - run: npm install
-=======
     - run: npm ci
->>>>>>> 0d132fb6
     - run: npm run build
     - run: npm test
       env:
