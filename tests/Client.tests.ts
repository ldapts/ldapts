--- conflicted
+++ resolved
@@ -9,14 +9,10 @@
   NoSuchObjectError,
   InvalidDNSyntaxError,
 } from '../src/errors/resultCodeErrors';
-<<<<<<< HEAD
-import { DNMap } from '../src/DN';
-=======
 import {
   AndFilter,
   EqualityFilter,
 } from '../src/filters';
->>>>>>> d30ce07a
 
 describe('Client', () => {
   before(() => {
@@ -24,7 +20,7 @@
     chai.use(chaiAsPromised);
   });
 
-  const bindDN: DNMap = [['uid', 'tony.stark'], ['ou', 'Users'], ['o', '5be4c382c583e54de6a3ff52'], ['dc', 'jumpcloud'], ['dc', 'com']];
+  const bindDN = 'uid=tony.stark,ou=Users,o=5be4c382c583e54de6a3ff52,dc=jumpcloud,dc=com';
   const bindPassword: string = 'MyRedSuitKeepsMeWarm';
 
   describe('#constructor()', () => {
